{
    "require": {
        "psalm/phar": "^5",
        "ennexa/amp-update-cache": "dev-master",
        "phpunit/phpunit": "^9",
        "amphp/php-cs-fixer-config": "v2.x-dev"
    },
<<<<<<< HEAD
    "require-dev": {
        "slevomat/coding-standard": "^8.7",
        "squizlabs/php_codesniffer": "^3.7"
    },
=======
>>>>>>> d0a0b17b
    "config": {
        "allow-plugins": {
            "dealerdirect/phpcodesniffer-composer-installer": true
        }
    }
}<|MERGE_RESOLUTION|>--- conflicted
+++ resolved
@@ -3,15 +3,10 @@
         "psalm/phar": "^5",
         "ennexa/amp-update-cache": "dev-master",
         "phpunit/phpunit": "^9",
-        "amphp/php-cs-fixer-config": "v2.x-dev"
-    },
-<<<<<<< HEAD
-    "require-dev": {
+        "amphp/php-cs-fixer-config": "v2.x-dev",
         "slevomat/coding-standard": "^8.7",
         "squizlabs/php_codesniffer": "^3.7"
     },
-=======
->>>>>>> d0a0b17b
     "config": {
         "allow-plugins": {
             "dealerdirect/phpcodesniffer-composer-installer": true
