MadelineProtoPhar
JSON.sh
halloween
*.raw
magnabroadcast.php
broadcast.php

docs/.jekyll-metadata
songs.php
_site

# JetBrains IDE
.idea/
*.iml

# Eclipse
.buildpath
.project
.settings

# VI
*.swp

# Byte-compiled / optimized / DLL files
__pycache__/
*.py[cod]

# C extensions
*.so

# Distribution / packaging
.Python
env/
build/
develop-eggs/
dist/
downloads/
eggs/
lib64/
parts/
sdist/
var/
*.egg-info/
.installed.cfg
*.egg

# PyInstaller
#  Usually these files are written by a python script from a template
#  before PyInstaller builds the exe, so as to inject date/other infos into it.
*.manifest
*.spec

# Installer logs
pip-log.txt
pip-delete-this-directory.txt

# Unit test / coverage reports
htmlcov/
.tox/
.coverage
.cache
nosetests.xml
coverage.xml

# Translations
*.mo
*.pot

# Django stuff:
*.log

# Sphinx documentation
docs/_build/

# PyBuilder
target/

# emacs auto-saving files
\#*#
.#*#
vendor
*bak
token.php
*~uploading*
enc.tar.xz
a
web_data.php
web_API.log
db_connect.php

sessions
docs_md
session.mad
*.madeline
*.madeline.*
madeline.phar
madeline.phar.version
madeline.php

.env
composer.lock
b.php
telegram-cli*
src/danog/MadelineProto/Fuzzer.php
fuzzer.php
tests/500mb
*.save
*.save.1
*.save.*
phar7
phar5
big
*.phar
.phpunit.result.cache
.vscode/*
.vscode
custom.md
phpunit.xml
.php_cs.cache
coverage
tempConv
extracted.json

ponyScripts

*.madeline.*

uwu
madeline*phar
madeline*phar.version
madeline*phar.lock
e.php

.phpdoc_cache

tests/db-local.php
<<<<<<< HEAD

# MAC OS stuff:
*.DS_Store
=======
a.php
>>>>>>> cdab1b5e
<|MERGE_RESOLUTION|>--- conflicted
+++ resolved
@@ -134,10 +134,4 @@
 .phpdoc_cache
 
 tests/db-local.php
-<<<<<<< HEAD
-
-# MAC OS stuff:
-*.DS_Store
-=======
-a.php
->>>>>>> cdab1b5e
+a.php