--- conflicted
+++ resolved
@@ -62,10 +62,6 @@
      * Runner.
      *
      * @param string   $session Session path
-<<<<<<< HEAD
-     * @param int      $startupId
-=======
->>>>>>> 71f3a3ab
      *
      * @return Promise<true>
      */
