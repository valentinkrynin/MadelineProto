--- conflicted
+++ resolved
@@ -53,16 +53,12 @@
     {
         $previous = $this->previous ? $this->previous->getException() : null;
 
-<<<<<<< HEAD
-        $exception = ($this->type == 'Amp\File\FilesystemException') ? new $this->type($this->message, $previous) : new $this->type($this->message, $this->code, $previous);
-=======
         try {
             $exception = new $this->type($this->message, $this->code, $previous);
         } catch (TypeError) {
             $exception = new \RuntimeException($this->message, $this->code, $previous);
         }
 
->>>>>>> 71f3a3ab
         if ($this->tlTrace) {
             $exception->setTLTrace($this->tlTrace);
         }
