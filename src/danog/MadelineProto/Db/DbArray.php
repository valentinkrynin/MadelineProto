--- conflicted
+++ resolved
@@ -34,16 +34,6 @@
     public function unset(string|int $key): void;
     /**
      * Set element.
-<<<<<<< HEAD
-     *
-     * @param string|int $key
-     * @param mixed      $value
-     *
-     * @psalm-param T $value
-     *
-     * @return Promise
-=======
->>>>>>> 52e556f8
      */
     public function set(string|int $key, mixed $value): void;
     /**
