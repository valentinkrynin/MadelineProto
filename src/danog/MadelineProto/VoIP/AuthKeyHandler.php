--- conflicted
+++ resolved
@@ -88,12 +88,7 @@
             }
             if ($e->rpc === 'CALL_ALREADY_DECLINED') {
                 \danog\MadelineProto\Logger::log(['Call '.$call['id'].' already declined']);
-<<<<<<< HEAD
                 $this->calls[$call['id']]->discard();
-=======
-                $this->calls[$res['phone_call']['id']]->discard();
-
->>>>>>> 346cd551
                 return false;
             }
             throw $e;
